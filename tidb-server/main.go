// Copyright 2015 PingCAP, Inc.
//
// Licensed under the Apache License, Version 2.0 (the "License");
// you may not use this file except in compliance with the License.
// You may obtain a copy of the License at
//
//     http://www.apache.org/licenses/LICENSE-2.0
//
// Unless required by applicable law or agreed to in writing, software
// distributed under the License is distributed on an "AS IS" BASIS,
// WITHOUT WARRANTIES OR CONDITIONS OF ANY KIND, either express or implied.
// See the License for the specific language governing permissions and
// limitations under the License.

package main

import (
	"context"
	"flag"
	"fmt"
	"io/fs"
	"os"
	"runtime"
	"strconv"
	"strings"
	"sync/atomic"
	"time"

	"github.com/coreos/go-semver/semver"
	"github.com/opentracing/opentracing-go"
	"github.com/pingcap/errors"
	"github.com/pingcap/failpoint"
	"github.com/pingcap/log"
	"github.com/pingcap/tidb/bindinfo"
	"github.com/pingcap/tidb/config"
	"github.com/pingcap/tidb/ddl"
	"github.com/pingcap/tidb/domain"
	"github.com/pingcap/tidb/domain/infosync"
	"github.com/pingcap/tidb/executor"
	"github.com/pingcap/tidb/extension"
	"github.com/pingcap/tidb/keyspace"
	"github.com/pingcap/tidb/kv"
	"github.com/pingcap/tidb/metrics"
	"github.com/pingcap/tidb/parser/mysql"
	"github.com/pingcap/tidb/parser/terror"
	parsertypes "github.com/pingcap/tidb/parser/types"
	plannercore "github.com/pingcap/tidb/planner/core"
	"github.com/pingcap/tidb/plugin"
	"github.com/pingcap/tidb/privilege/privileges"
	"github.com/pingcap/tidb/resourcemanager"
	"github.com/pingcap/tidb/server"
	"github.com/pingcap/tidb/session"
	"github.com/pingcap/tidb/session/txninfo"
	"github.com/pingcap/tidb/sessionctx/binloginfo"
	"github.com/pingcap/tidb/sessionctx/variable"
	"github.com/pingcap/tidb/statistics"
	kvstore "github.com/pingcap/tidb/store"
	"github.com/pingcap/tidb/store/copr"
	"github.com/pingcap/tidb/store/driver"
	"github.com/pingcap/tidb/store/mockstore"
	pumpcli "github.com/pingcap/tidb/tidb-binlog/pump_client"
	"github.com/pingcap/tidb/util"
	"github.com/pingcap/tidb/util/chunk"
	"github.com/pingcap/tidb/util/cpuprofile"
	"github.com/pingcap/tidb/util/deadlockhistory"
	"github.com/pingcap/tidb/util/disk"
	"github.com/pingcap/tidb/util/domainutil"
	"github.com/pingcap/tidb/util/kvcache"
	"github.com/pingcap/tidb/util/logutil"
	"github.com/pingcap/tidb/util/memory"
	"github.com/pingcap/tidb/util/metricsutil"
	"github.com/pingcap/tidb/util/printer"
	"github.com/pingcap/tidb/util/sem"
	"github.com/pingcap/tidb/util/signal"
	stmtsummaryv2 "github.com/pingcap/tidb/util/stmtsummary/v2"
	"github.com/pingcap/tidb/util/sys/linux"
	storageSys "github.com/pingcap/tidb/util/sys/storage"
	"github.com/pingcap/tidb/util/systimemon"
	"github.com/pingcap/tidb/util/tiflashcompute"
	"github.com/pingcap/tidb/util/topsql"
	"github.com/pingcap/tidb/util/versioninfo"
	"github.com/prometheus/client_golang/prometheus"
	"github.com/prometheus/client_golang/prometheus/push"
	"github.com/tikv/client-go/v2/tikv"
	"github.com/tikv/client-go/v2/txnkv/transaction"
	pd "github.com/tikv/pd/client"
	"go.uber.org/automaxprocs/maxprocs"
	"go.uber.org/zap"
)

// Flag Names
const (
	nmVersion          = "V"
	nmConfig           = "config"
	nmConfigCheck      = "config-check"
	nmConfigStrict     = "config-strict"
	nmStore            = "store"
	nmStorePath        = "path"
	nmHost             = "host"
	nmAdvertiseAddress = "advertise-address"
	nmPort             = "P"
	nmCors             = "cors"
	nmSocket           = "socket"
	nmEnableBinlog     = "enable-binlog"
	nmRunDDL           = "run-ddl"
	nmLogLevel         = "L"
	nmLogFile          = "log-file"
	nmLogSlowQuery     = "log-slow-query"
	nmReportStatus     = "report-status"
	nmStatusHost       = "status-host"
	nmStatusPort       = "status"
	nmMetricsAddr      = "metrics-addr"
	nmMetricsInterval  = "metrics-interval"
	nmDdlLease         = "lease"
	nmTokenLimit       = "token-limit"
	nmPluginDir        = "plugin-dir"
	nmPluginLoad       = "plugin-load"
	nmRepairMode       = "repair-mode"
	nmRepairList       = "repair-list"
	nmTempDir          = "temp-dir"

	nmProxyProtocolNetworks      = "proxy-protocol-networks"
	nmProxyProtocolHeaderTimeout = "proxy-protocol-header-timeout"
	nmProxyProtocolFallbackable  = "proxy-protocol-fallbackable"
	nmAffinityCPU                = "affinity-cpus"

	nmInitializeSecure            = "initialize-secure"
	nmInitializeInsecure          = "initialize-insecure"
	nmInitializeSQLFile           = "initialize-sql-file"
	nmDisconnectOnExpiredPassword = "disconnect-on-expired-password"
	nmKeyspaceName                = "keyspace-name"
)

var (
	version      = flagBoolean(nmVersion, false, "print version information and exit")
	configPath   = flag.String(nmConfig, "", "config file path")
	configCheck  = flagBoolean(nmConfigCheck, false, "check config file validity and exit")
	configStrict = flagBoolean(nmConfigStrict, false, "enforce config file validity")

	// Base
	store            = flag.String(nmStore, "unistore", "registered store name, [tikv, mocktikv, unistore]")
	storePath        = flag.String(nmStorePath, "/tmp/tidb", "tidb storage path")
	host             = flag.String(nmHost, "0.0.0.0", "tidb server host")
	advertiseAddress = flag.String(nmAdvertiseAddress, "", "tidb server advertise IP")
	port             = flag.String(nmPort, "4000", "tidb server port")
	cors             = flag.String(nmCors, "", "tidb server allow cors origin")
	socket           = flag.String(nmSocket, "/tmp/tidb-{Port}.sock", "The socket file to use for connection.")
	enableBinlog     = flagBoolean(nmEnableBinlog, false, "enable generate binlog")
	runDDL           = flagBoolean(nmRunDDL, true, "run ddl worker on this tidb-server")
	ddlLease         = flag.String(nmDdlLease, "45s", "schema lease duration, very dangerous to change only if you know what you do")
	tokenLimit       = flag.Int(nmTokenLimit, 1000, "the limit of concurrent executed sessions")
	pluginDir        = flag.String(nmPluginDir, "/data/deploy/plugin", "the folder that hold plugin")
	pluginLoad       = flag.String(nmPluginLoad, "", "wait load plugin name(separated by comma)")
	affinityCPU      = flag.String(nmAffinityCPU, "", "affinity cpu (cpu-no. separated by comma, e.g. 1,2,3)")
	repairMode       = flagBoolean(nmRepairMode, false, "enable admin repair mode")
	repairList       = flag.String(nmRepairList, "", "admin repair table list")
	tempDir          = flag.String(nmTempDir, config.DefTempDir, "tidb temporary directory")

	// Log
	logLevel     = flag.String(nmLogLevel, "info", "log level: info, debug, warn, error, fatal")
	logFile      = flag.String(nmLogFile, "", "log file path")
	logSlowQuery = flag.String(nmLogSlowQuery, "", "slow query file path")

	// Status
	reportStatus    = flagBoolean(nmReportStatus, true, "If enable status report HTTP service.")
	statusHost      = flag.String(nmStatusHost, "0.0.0.0", "tidb server status host")
	statusPort      = flag.String(nmStatusPort, "10080", "tidb server status port")
	metricsAddr     = flag.String(nmMetricsAddr, "", "prometheus pushgateway address, leaves it empty will disable prometheus push.")
	metricsInterval = flag.Uint(nmMetricsInterval, 15, "prometheus client push interval in second, set \"0\" to disable prometheus push.")

	// PROXY Protocol
	proxyProtocolNetworks      = flag.String(nmProxyProtocolNetworks, "", "proxy protocol networks allowed IP or *, empty mean disable proxy protocol support")
	proxyProtocolHeaderTimeout = flag.Uint(nmProxyProtocolHeaderTimeout, 5, "proxy protocol header read timeout, unit is second. (Deprecated: as proxy protocol using lazy mode, header read timeout no longer used)")
	proxyProtocolFallbackable  = flagBoolean(nmProxyProtocolFallbackable, false, "enable proxy protocol fallback mode. If it is enabled, connection will return the client IP address when the client does not send PROXY Protocol Header and it will not return any error. (Note: This feature it does NOT follow the PROXY Protocol SPEC)")

	// Bootstrap and security
	initializeSecure            = flagBoolean(nmInitializeSecure, false, "bootstrap tidb-server in secure mode")
	initializeInsecure          = flagBoolean(nmInitializeInsecure, true, "bootstrap tidb-server in insecure mode")
	initializeSQLFile           = flag.String(nmInitializeSQLFile, "", "SQL file to execute on first bootstrap")
	disconnectOnExpiredPassword = flagBoolean(nmDisconnectOnExpiredPassword, true, "the server disconnects the client when the password is expired")
	keyspaceName                = flag.String(nmKeyspaceName, "", "keyspace name.")
)

func main() {
	help := flag.Bool("help", false, "show the usage")
	flag.Parse()
	if *help {
		flag.Usage()
		os.Exit(0)
	}
	config.InitializeConfig(*configPath, *configCheck, *configStrict, overrideConfig)
	if *version {
		setVersions()
		fmt.Println(printer.GetTiDBInfo())
		os.Exit(0)
	}
	registerStores()
	err := metricsutil.RegisterMetrics()
	terror.MustNil(err)

	if variable.EnableTmpStorageOnOOM.Load() {
		config.GetGlobalConfig().UpdateTempStoragePath()
		err := disk.InitializeTempDir()
		terror.MustNil(err)
		checkTempStorageQuota()
	}
	setupLog()
	setupExtensions()
	setupStmtSummary()

	err = cpuprofile.StartCPUProfiler()
	terror.MustNil(err)

	if config.GetGlobalConfig().DisaggregatedTiFlash && config.GetGlobalConfig().UseAutoScaler {
		clusterID, err := config.GetAutoScalerClusterID()
		terror.MustNil(err)

		err = tiflashcompute.InitGlobalTopoFetcher(
			config.GetGlobalConfig().TiFlashComputeAutoScalerType,
			config.GetGlobalConfig().TiFlashComputeAutoScalerAddr,
			clusterID,
			config.GetGlobalConfig().IsTiFlashComputeFixedPool)
		terror.MustNil(err)
	}

	// Enable failpoints in tikv/client-go if the test API is enabled.
	// It appears in the main function to be set before any use of client-go to prevent data race.
	if _, err := failpoint.Status("github.com/pingcap/tidb/server/enableTestAPI"); err == nil {
		warnMsg := "tikv/client-go failpoint is enabled, this should NOT happen in the production environment"
		logutil.BgLogger().Warn(warnMsg)
		tikv.EnableFailpoints()
	}
	setGlobalVars()
	setCPUAffinity()
	setupTracing() // Should before createServer and after setup config.
	printInfo()
	setupBinlogClient()
	setupMetrics()

	keyspaceName := keyspace.GetKeyspaceNameBySettings()

	resourcemanager.InstanceResourceManager.Start()
	storage, dom := createStoreAndDomain(keyspaceName)
	svr := createServer(storage, dom)
	err = driver.TrySetupGlobalResourceController(context.Background(), dom.ServerID(), storage)
	if err != nil {
		logutil.BgLogger().Warn("failed to setup global resource controller", zap.Error(err))
	}

	// Register error API is not thread-safe, the caller MUST NOT register errors after initialization.
	// To prevent misuse, set a flag to indicate that register new error will panic immediately.
	// For regression of issue like https://github.com/pingcap/tidb/issues/28190
	terror.RegisterFinish()

	exited := make(chan struct{})
	signal.SetupSignalHandler(func(_ bool) {
		svr.Close()
		cleanup(svr, storage, dom)
		cpuprofile.StopCPUProfiler()
		resourcemanager.InstanceResourceManager.Stop()
		close(exited)
	})
	topsql.SetupTopSQL()
	terror.MustNil(svr.Run())
	<-exited
	syncLog()
}

func syncLog() {
	if err := log.Sync(); err != nil {
		// Don't complain about /dev/stdout as Fsync will return EINVAL.
		if pathErr, ok := err.(*fs.PathError); ok {
			if pathErr.Path == "/dev/stdout" {
				os.Exit(0)
			}
		}
		fmt.Fprintln(os.Stderr, "sync log err:", err)
		os.Exit(1)
	}
}

func checkTempStorageQuota() {
	// check capacity and the quota when EnableTmpStorageOnOOM is enabled
	c := config.GetGlobalConfig()
	if c.TempStorageQuota < 0 {
		// means unlimited, do nothing
	} else {
		capacityByte, err := storageSys.GetTargetDirectoryCapacity(c.TempStoragePath)
		if err != nil {
			log.Fatal(err.Error())
		} else if capacityByte < uint64(c.TempStorageQuota) {
			log.Fatal(fmt.Sprintf("value of [tmp-storage-quota](%d byte) exceeds the capacity(%d byte) of the [%s] directory", c.TempStorageQuota, capacityByte, c.TempStoragePath))
		}
	}
}

func setCPUAffinity() {
	if affinityCPU == nil || len(*affinityCPU) == 0 {
		return
	}
	var cpu []int
	for _, af := range strings.Split(*affinityCPU, ",") {
		af = strings.TrimSpace(af)
		if len(af) > 0 {
			c, err := strconv.Atoi(af)
			if err != nil {
				fmt.Fprintf(os.Stderr, "wrong affinity cpu config: %s", *affinityCPU)
				os.Exit(1)
			}
			cpu = append(cpu, c)
		}
	}
	err := linux.SetAffinity(cpu)
	if err != nil {
		fmt.Fprintf(os.Stderr, "set cpu affinity failure: %v", err)
		os.Exit(1)
	}
	runtime.GOMAXPROCS(len(cpu))
	metrics.MaxProcs.Set(float64(runtime.GOMAXPROCS(0)))
}

func registerStores() {
	err := kvstore.Register("tikv", driver.TiKVDriver{})
	terror.MustNil(err)
	err = kvstore.Register("mocktikv", mockstore.MockTiKVDriver{})
	terror.MustNil(err)
	err = kvstore.Register("unistore", mockstore.EmbedUnistoreDriver{})
	terror.MustNil(err)
}

func createStoreAndDomain(keyspaceName string) (kv.Storage, *domain.Domain) {
	cfg := config.GetGlobalConfig()
	var fullPath string
	if keyspaceName == "" {
		fullPath = fmt.Sprintf("%s://%s", cfg.Store, cfg.Path)
	} else {
		fullPath = fmt.Sprintf("%s://%s?keyspaceName=%s", cfg.Store, cfg.Path, keyspaceName)
	}
	var err error
	storage, err := kvstore.New(fullPath)
	terror.MustNil(err)
	copr.GlobalMPPFailedStoreProber.Run()
	err = infosync.CheckTiKVVersion(storage, *semver.New(versioninfo.TiKVMinVersion))
	terror.MustNil(err)
	// Bootstrap a session to load information schema.
	dom, err := session.BootstrapSession(storage)
	terror.MustNil(err)
	return storage, dom
}

func setupBinlogClient() {
	cfg := config.GetGlobalConfig()
	if !cfg.Binlog.Enable {
		return
	}

	if cfg.Binlog.IgnoreError {
		binloginfo.SetIgnoreError(true)
	}

	var (
		client *pumpcli.PumpsClient
		err    error
	)

	securityOption := pd.SecurityOption{
		CAPath:   cfg.Security.ClusterSSLCA,
		CertPath: cfg.Security.ClusterSSLCert,
		KeyPath:  cfg.Security.ClusterSSLKey,
	}

	if len(cfg.Binlog.BinlogSocket) == 0 {
		client, err = pumpcli.NewPumpsClient(cfg.Path, cfg.Binlog.Strategy, parseDuration(cfg.Binlog.WriteTimeout), securityOption)
	} else {
		client, err = pumpcli.NewLocalPumpsClient(cfg.Path, cfg.Binlog.BinlogSocket, parseDuration(cfg.Binlog.WriteTimeout), securityOption)
	}

	terror.MustNil(err)

	err = logutil.InitLogger(cfg.Log.ToLogConfig())
	terror.MustNil(err)

	binloginfo.SetPumpsClient(client)
	log.Info("tidb-server", zap.Bool("create pumps client success, ignore binlog error", cfg.Binlog.IgnoreError))
}

// Prometheus push.
const zeroDuration = time.Duration(0)

// pushMetric pushes metrics in background.
func pushMetric(addr string, interval time.Duration) {
	if interval == zeroDuration || len(addr) == 0 {
		log.Info("disable Prometheus push client")
		return
	}
	log.Info("start prometheus push client", zap.String("server addr", addr), zap.String("interval", interval.String()))
	go prometheusPushClient(addr, interval)
}

// prometheusPushClient pushes metrics to Prometheus Pushgateway.
func prometheusPushClient(addr string, interval time.Duration) {
	// TODO: TiDB do not have uniq name, so we use host+port to compose a name.
	job := "tidb"
	pusher := push.New(addr, job)
	pusher = pusher.Gatherer(prometheus.DefaultGatherer)
	pusher = pusher.Grouping("instance", instanceName())
	for {
		err := pusher.Push()
		if err != nil {
			log.Error("could not push metrics to prometheus pushgateway", zap.String("err", err.Error()))
		}
		time.Sleep(interval)
	}
}

func instanceName() string {
	cfg := config.GetGlobalConfig()
	hostname, err := os.Hostname()
	if err != nil {
		return "unknown"
	}
	return fmt.Sprintf("%s_%d", hostname, cfg.Port)
}

// parseDuration parses lease argument string.
func parseDuration(lease string) time.Duration {
	dur, err := time.ParseDuration(lease)
	if err != nil {
		dur, err = time.ParseDuration(lease + "s")
	}
	if err != nil || dur < 0 {
		log.Fatal("invalid lease duration", zap.String("lease", lease))
	}
	return dur
}

func flagBoolean(name string, defaultVal bool, usage string) *bool {
	if !defaultVal {
		// Fix #4125, golang do not print default false value in usage, so we append it.
		usage = fmt.Sprintf("%s (default false)", usage)
		return flag.Bool(name, defaultVal, usage)
	}
	return flag.Bool(name, defaultVal, usage)
}

// overrideConfig considers command arguments and overrides some config items in the Config.
func overrideConfig(cfg *config.Config) {
	actualFlags := make(map[string]bool)
	flag.Visit(func(f *flag.Flag) {
		actualFlags[f.Name] = true
	})

	// Base
	if actualFlags[nmHost] {
		cfg.Host = *host
	}
	if actualFlags[nmAdvertiseAddress] {
		var err error
		if len(strings.Split(*advertiseAddress, " ")) > 1 {
			err = errors.Errorf("Only support one advertise-address")
		}
		terror.MustNil(err)
		cfg.AdvertiseAddress = *advertiseAddress
	}
	if len(cfg.AdvertiseAddress) == 0 && cfg.Host == "0.0.0.0" {
		cfg.AdvertiseAddress = util.GetLocalIP()
	}
	if len(cfg.AdvertiseAddress) == 0 {
		cfg.AdvertiseAddress = cfg.Host
	}
	var err error
	if actualFlags[nmPort] {
		var p int
		p, err = strconv.Atoi(*port)
		terror.MustNil(err)
		cfg.Port = uint(p)
	}
	if actualFlags[nmCors] {
		cfg.Cors = *cors
	}
	if actualFlags[nmStore] {
		cfg.Store = *store
	}
	if actualFlags[nmStorePath] {
		cfg.Path = *storePath
	}
	if actualFlags[nmSocket] {
		cfg.Socket = *socket
	}
	if actualFlags[nmEnableBinlog] {
		cfg.Binlog.Enable = *enableBinlog
	}
	if actualFlags[nmRunDDL] {
		cfg.Instance.TiDBEnableDDL.Store(*runDDL)
	}
	if actualFlags[nmDdlLease] {
		cfg.Lease = *ddlLease
	}
	if actualFlags[nmTokenLimit] {
		cfg.TokenLimit = uint(*tokenLimit)
	}
	if actualFlags[nmPluginLoad] {
		cfg.Instance.PluginLoad = *pluginLoad
	}
	if actualFlags[nmPluginDir] {
		cfg.Instance.PluginDir = *pluginDir
	}

	if actualFlags[nmRepairMode] {
		cfg.RepairMode = *repairMode
	}
	if actualFlags[nmRepairList] {
		if cfg.RepairMode {
			cfg.RepairTableList = stringToList(*repairList)
		}
	}
	if actualFlags[nmTempDir] {
		cfg.TempDir = *tempDir
	}

	// Log
	if actualFlags[nmLogLevel] {
		cfg.Log.Level = *logLevel
	}
	if actualFlags[nmLogFile] {
		cfg.Log.File.Filename = *logFile
	}
	if actualFlags[nmLogSlowQuery] {
		cfg.Log.SlowQueryFile = *logSlowQuery
	}

	// Status
	if actualFlags[nmReportStatus] {
		cfg.Status.ReportStatus = *reportStatus
	}
	if actualFlags[nmStatusHost] {
		cfg.Status.StatusHost = *statusHost
	}
	if actualFlags[nmStatusPort] {
		var p int
		p, err = strconv.Atoi(*statusPort)
		terror.MustNil(err)
		cfg.Status.StatusPort = uint(p)
	}
	if actualFlags[nmMetricsAddr] {
		cfg.Status.MetricsAddr = *metricsAddr
	}
	if actualFlags[nmMetricsInterval] {
		cfg.Status.MetricsInterval = *metricsInterval
	}

	// PROXY Protocol
	if actualFlags[nmProxyProtocolNetworks] {
		cfg.ProxyProtocol.Networks = *proxyProtocolNetworks
	}
	if actualFlags[nmProxyProtocolHeaderTimeout] {
		cfg.ProxyProtocol.HeaderTimeout = *proxyProtocolHeaderTimeout
	}
	if actualFlags[nmProxyProtocolFallbackable] {
		cfg.ProxyProtocol.Fallbackable = *proxyProtocolFallbackable
	}

	// Sanity check: can't specify both options
	if actualFlags[nmInitializeSecure] && actualFlags[nmInitializeInsecure] {
		err = fmt.Errorf("the options -initialize-insecure and -initialize-secure are mutually exclusive")
		terror.MustNil(err)
	}
	// The option --initialize-secure=true ensures that a secure bootstrap is used.
	if actualFlags[nmInitializeSecure] {
		cfg.Security.SecureBootstrap = *initializeSecure
	}
	// The option --initialize-insecure=true/false was used.
	// Store the inverted value of this to the secure bootstrap cfg item
	if actualFlags[nmInitializeInsecure] {
		cfg.Security.SecureBootstrap = !*initializeInsecure
	}
	if actualFlags[nmDisconnectOnExpiredPassword] {
		cfg.Security.DisconnectOnExpiredPassword = *disconnectOnExpiredPassword
	}
	// Secure bootstrap initializes with Socket authentication
	// which is not supported on windows. Only the insecure bootstrap
	// method is supported.
	if runtime.GOOS == "windows" && cfg.Security.SecureBootstrap {
		err = fmt.Errorf("the option -initialize-secure is not supported on Windows")
		terror.MustNil(err)
	}
	// Initialize SQL File is used to run a set of SQL statements after first bootstrap.
	// It is important in the use case that you want to set GLOBAL variables, which
	// are persisted to the cluster and not read from a config file.
	if actualFlags[nmInitializeSQLFile] {
		if _, err := os.Stat(*initializeSQLFile); err != nil {
			err = fmt.Errorf("can not access -initialize-sql-file %s", *initializeSQLFile)
			terror.MustNil(err)
		}
		cfg.InitializeSQLFile = *initializeSQLFile
	}

	if actualFlags[nmKeyspaceName] {
		cfg.KeyspaceName = *keyspaceName
	}
}

func setVersions() {
	cfg := config.GetGlobalConfig()
	if len(cfg.ServerVersion) > 0 {
		mysql.ServerVersion = cfg.ServerVersion
	}
	if len(cfg.TiDBEdition) > 0 {
		versioninfo.TiDBEdition = cfg.TiDBEdition
	}
	if len(cfg.TiDBReleaseVersion) > 0 {
		mysql.TiDBReleaseVersion = cfg.TiDBReleaseVersion
	}
}

func setGlobalVars() {
	cfg := config.GetGlobalConfig()

	// config.DeprecatedOptions records the config options that should be moved to [instance] section.
	for _, deprecatedOption := range config.DeprecatedOptions {
		for oldName := range deprecatedOption.NameMappings {
			switch deprecatedOption.SectionName {
			case "":
				switch oldName {
				case "check-mb4-value-in-utf8":
					cfg.Instance.CheckMb4ValueInUTF8.Store(cfg.CheckMb4ValueInUTF8.Load())
				case "enable-collect-execution-info":
					cfg.Instance.EnableCollectExecutionInfo.Store(cfg.EnableCollectExecutionInfo)
				case "max-server-connections":
					cfg.Instance.MaxConnections = cfg.MaxServerConnections
				case "run-ddl":
					cfg.Instance.TiDBEnableDDL.Store(cfg.RunDDL)
				}
			case "log":
				switch oldName {
				case "enable-slow-log":
					cfg.Instance.EnableSlowLog.Store(cfg.Log.EnableSlowLog.Load())
				case "slow-threshold":
					cfg.Instance.SlowThreshold = cfg.Log.SlowThreshold
				case "record-plan-in-slow-log":
					cfg.Instance.RecordPlanInSlowLog = cfg.Log.RecordPlanInSlowLog
				}
			case "performance":
				switch oldName {
				case "force-priority":
					cfg.Instance.ForcePriority = cfg.Performance.ForcePriority
				}
			case "plugin":
				switch oldName {
				case "load":
					cfg.Instance.PluginLoad = cfg.Plugin.Load
				case "dir":
					cfg.Instance.PluginDir = cfg.Plugin.Dir
				}
			default:
			}
		}
	}

	// Disable automaxprocs log
	nopLog := func(string, ...interface{}) {}
	_, err := maxprocs.Set(maxprocs.Logger(nopLog))
	terror.MustNil(err)
	// We should respect to user's settings in config file.
	// The default value of MaxProcs is 0, runtime.GOMAXPROCS(0) is no-op.
	runtime.GOMAXPROCS(int(cfg.Performance.MaxProcs))
	metrics.MaxProcs.Set(float64(runtime.GOMAXPROCS(0)))

	util.SetGOGC(cfg.Performance.GOGC)

	ddlLeaseDuration := parseDuration(cfg.Lease)
	session.SetSchemaLease(ddlLeaseDuration)
	statsLeaseDuration := parseDuration(cfg.Performance.StatsLease)
	session.SetStatsLease(statsLeaseDuration)
	indexUsageSyncLeaseDuration := parseDuration(cfg.Performance.IndexUsageSyncLease)
	session.SetIndexUsageSyncLease(indexUsageSyncLeaseDuration)
	planReplayerGCLease := parseDuration(cfg.Performance.PlanReplayerGCLease)
	session.SetPlanReplayerGCLease(planReplayerGCLease)
	bindinfo.Lease = parseDuration(cfg.Performance.BindInfoLease)
	statistics.RatioOfPseudoEstimate.Store(cfg.Performance.PseudoEstimateRatio)
	if cfg.SplitTable {
		atomic.StoreUint32(&ddl.EnableSplitTableRegion, 1)
	}
	plannercore.AllowCartesianProduct.Store(cfg.Performance.CrossJoin)
	privileges.SkipWithGrant = cfg.Security.SkipGrantTable
	if cfg.Performance.TxnTotalSizeLimit == config.DefTxnTotalSizeLimit {
		// practically deprecate the config, let the new session memory tracker take charge of it.
		kv.TxnTotalSizeLimit = config.SuperLargeTxnSize
	} else {
		kv.TxnTotalSizeLimit = cfg.Performance.TxnTotalSizeLimit
	}
	if cfg.Performance.TxnEntrySizeLimit > config.MaxTxnEntrySizeLimit {
		log.Fatal("cannot set txn entry size limit larger than 120M")
	}
	kv.TxnEntrySizeLimit = cfg.Performance.TxnEntrySizeLimit

	priority := mysql.Str2Priority(cfg.Instance.ForcePriority)
	variable.ForcePriority = int32(priority)

	variable.ProcessGeneralLog.Store(cfg.Instance.TiDBGeneralLog)
	variable.EnablePProfSQLCPU.Store(cfg.Instance.EnablePProfSQLCPU)
	variable.EnableRCReadCheckTS.Store(cfg.Instance.TiDBRCReadCheckTS)
	variable.IsSandBoxModeEnabled.Store(!cfg.Security.DisconnectOnExpiredPassword)
	atomic.StoreUint32(&variable.DDLSlowOprThreshold, cfg.Instance.DDLSlowOprThreshold)
	atomic.StoreUint64(&variable.ExpensiveQueryTimeThreshold, cfg.Instance.ExpensiveQueryTimeThreshold)

	if len(cfg.ServerVersion) > 0 {
		mysql.ServerVersion = cfg.ServerVersion
		variable.SetSysVar(variable.Version, cfg.ServerVersion)
	}

	if len(cfg.TiDBEdition) > 0 {
		versioninfo.TiDBEdition = cfg.TiDBEdition
		variable.SetSysVar(variable.VersionComment, "TiDB Server (Apache License 2.0) "+versioninfo.TiDBEdition+" Edition, MySQL 5.7 compatible")
	}
	if len(cfg.VersionComment) > 0 {
		variable.SetSysVar(variable.VersionComment, cfg.VersionComment)
	}
	if len(cfg.TiDBReleaseVersion) > 0 {
		mysql.TiDBReleaseVersion = cfg.TiDBReleaseVersion
	}

	variable.SetSysVar(variable.TiDBForcePriority, mysql.Priority2Str[priority])
	variable.SetSysVar(variable.TiDBOptDistinctAggPushDown, variable.BoolToOnOff(cfg.Performance.DistinctAggPushDown))
	variable.SetSysVar(variable.TiDBOptProjectionPushDown, variable.BoolToOnOff(cfg.Performance.ProjectionPushDown))
	variable.SetSysVar(variable.LogBin, variable.BoolToOnOff(cfg.Binlog.Enable))
	variable.SetSysVar(variable.Port, fmt.Sprintf("%d", cfg.Port))
	cfg.Socket = strings.Replace(cfg.Socket, "{Port}", fmt.Sprintf("%d", cfg.Port), 1)
	variable.SetSysVar(variable.Socket, cfg.Socket)
	variable.SetSysVar(variable.DataDir, cfg.Path)
	variable.SetSysVar(variable.TiDBSlowQueryFile, cfg.Log.SlowQueryFile)
	variable.SetSysVar(variable.TiDBIsolationReadEngines, strings.Join(cfg.IsolationRead.Engines, ","))
	variable.SetSysVar(variable.TiDBEnforceMPPExecution, variable.BoolToOnOff(config.GetGlobalConfig().Performance.EnforceMPP))
	variable.MemoryUsageAlarmRatio.Store(cfg.Instance.MemoryUsageAlarmRatio)
	variable.SetSysVar(variable.TiDBConstraintCheckInPlacePessimistic, variable.BoolToOnOff(cfg.PessimisticTxn.ConstraintCheckInPlacePessimistic))
	if hostname, err := os.Hostname(); err == nil {
		variable.SetSysVar(variable.Hostname, hostname)
	}
	variable.GlobalLogMaxDays.Store(int32(config.GetGlobalConfig().Log.File.MaxDays))

	if cfg.Security.EnableSEM {
		sem.Enable()
	}

	// For CI environment we default enable prepare-plan-cache.
	if config.CheckTableBeforeDrop { // only for test
		variable.SetSysVar(variable.TiDBEnablePrepPlanCache, variable.BoolToOnOff(true))
	}
	// use server-memory-quota as max-plan-cache-memory
	plannercore.PreparedPlanCacheMaxMemory.Store(cfg.Performance.ServerMemoryQuota)
	total, err := memory.MemTotal()
	terror.MustNil(err)
	// if server-memory-quota is larger than max-system-memory or not set, use max-system-memory as max-plan-cache-memory
	if plannercore.PreparedPlanCacheMaxMemory.Load() > total || plannercore.PreparedPlanCacheMaxMemory.Load() <= 0 {
		plannercore.PreparedPlanCacheMaxMemory.Store(total)
	}

	atomic.StoreUint64(&transaction.CommitMaxBackoff, uint64(parseDuration(cfg.TiKVClient.CommitTimeout).Seconds()*1000))
	tikv.SetRegionCacheTTLSec(int64(cfg.TiKVClient.RegionCacheTTL))
	domainutil.RepairInfo.SetRepairMode(cfg.RepairMode)
	domainutil.RepairInfo.SetRepairTableList(cfg.RepairTableList)
	executor.GlobalDiskUsageTracker.SetBytesLimit(cfg.TempStorageQuota)
	if cfg.Performance.ServerMemoryQuota < 1 {
		// If MaxMemory equals 0, it means unlimited
		executor.GlobalMemoryUsageTracker.SetBytesLimit(-1)
	} else {
		executor.GlobalMemoryUsageTracker.SetBytesLimit(int64(cfg.Performance.ServerMemoryQuota))
	}
	kvcache.GlobalLRUMemUsageTracker.AttachToGlobalTracker(executor.GlobalMemoryUsageTracker)

	t, err := time.ParseDuration(cfg.TiKVClient.StoreLivenessTimeout)
	if err != nil || t < 0 {
		logutil.BgLogger().Fatal("invalid duration value for store-liveness-timeout",
			zap.String("currentValue", cfg.TiKVClient.StoreLivenessTimeout))
	}
	tikv.SetStoreLivenessTimeout(t)
	parsertypes.TiDBStrictIntegerDisplayWidth = cfg.DeprecateIntegerDisplayWidth
	deadlockhistory.GlobalDeadlockHistory.Resize(cfg.PessimisticTxn.DeadlockHistoryCapacity)
	txninfo.Recorder.ResizeSummaries(cfg.TrxSummary.TransactionSummaryCapacity)
	txninfo.Recorder.SetMinDuration(time.Duration(cfg.TrxSummary.TransactionIDDigestMinDuration) * time.Millisecond)
	chunk.InitChunkAllocSize(cfg.TiDBMaxReuseChunk, cfg.TiDBMaxReuseColumn)
}

func setupLog() {
	cfg := config.GetGlobalConfig()
	err := logutil.InitLogger(cfg.Log.ToLogConfig())
	terror.MustNil(err)

	// trigger internal http(s) client init.
	util.InternalHTTPClient()
}

func setupExtensions() *extension.Extensions {
	err := extension.Setup()
	terror.MustNil(err)

	extensions, err := extension.GetExtensions()
	terror.MustNil(err)

	return extensions
}

func printInfo() {
	// Make sure the TiDB info is always printed.
	level := log.GetLevel()
	log.SetLevel(zap.InfoLevel)
	printer.PrintTiDBInfo()
	log.SetLevel(level)
}

func createServer(storage kv.Storage, dom *domain.Domain) *server.Server {
	cfg := config.GetGlobalConfig()
	driver := server.NewTiDBDriver(storage)
	svr, err := server.NewServer(cfg, driver)
	// Both domain and storage have started, so we have to clean them before exiting.
	if err != nil {
		closeDomainAndStorage(storage, dom)
		log.Fatal("failed to create the server", zap.Error(err), zap.Stack("stack"))
	}
	svr.SetDomain(dom)
	svr.InitGlobalConnID(dom.ServerID)
	go dom.ExpensiveQueryHandle().SetSessionManager(svr).Run()
	go dom.MemoryUsageAlarmHandle().SetSessionManager(svr).Run()
	go dom.ServerMemoryLimitHandle().SetSessionManager(svr).Run()
	dom.InfoSyncer().SetSessionManager(svr)
	return svr
}

func setupMetrics() {
	cfg := config.GetGlobalConfig()
	// Enable the mutex profile, 1/10 of mutex blocking event sampling.
	runtime.SetMutexProfileFraction(10)
	systimeErrHandler := func() {
		metrics.TimeJumpBackCounter.Inc()
	}
	go systimemon.StartMonitor(time.Now, systimeErrHandler)

	pushMetric(cfg.Status.MetricsAddr, time.Duration(cfg.Status.MetricsInterval)*time.Second)
}

func setupTracing() {
	cfg := config.GetGlobalConfig()
	tracingCfg := cfg.OpenTracing.ToTracingConfig()
	tracingCfg.ServiceName = "TiDB"
	tracer, _, err := tracingCfg.NewTracer()
	if err != nil {
		log.Fatal("setup jaeger tracer failed", zap.String("error message", err.Error()))
	}
	opentracing.SetGlobalTracer(tracer)
}

func closeDomainAndStorage(storage kv.Storage, dom *domain.Domain) {
	tikv.StoreShuttingDown(1)
	dom.Close()
	copr.GlobalMPPFailedStoreProber.Stop()
	err := storage.Close()
	terror.Log(errors.Trace(err))
}

<<<<<<< HEAD
func cleanup(svr *server.Server, storage kv.Storage, dom *domain.Domain) {
=======
func cleanup(svr *server.Server, storage kv.Storage, dom *domain.Domain, graceful bool) {
	dom.StopAutoAnalyze()
	if graceful {
		done := make(chan struct{})
		svr.GracefulDown(context.Background(), done)
		// Kill sys processes such as auto analyze. Otherwise, tidb-server cannot exit until auto analyze is finished.
		// See https://github.com/pingcap/tidb/issues/40038 for details.
		svr.KillSysProcesses()
	} else {
		svr.TryGracefulDown()
	}
>>>>>>> 196ddc08
	plugin.Shutdown(context.Background())
	closeDomainAndStorage(storage, dom)
	disk.CleanUp()
	closeStmtSummary()
	topsql.Close()
}

func stringToList(repairString string) []string {
	if len(repairString) <= 0 {
		return []string{}
	}
	if repairString[0] == '[' && repairString[len(repairString)-1] == ']' {
		repairString = repairString[1 : len(repairString)-1]
	}
	return strings.FieldsFunc(repairString, func(r rune) bool {
		return r == ',' || r == ' ' || r == '"'
	})
}

func setupStmtSummary() {
	instanceCfg := config.GetGlobalConfig().Instance
	if instanceCfg.StmtSummaryEnablePersistent {
		err := stmtsummaryv2.Setup(&stmtsummaryv2.Config{
			Filename:       instanceCfg.StmtSummaryFilename,
			FileMaxSize:    instanceCfg.StmtSummaryFileMaxSize,
			FileMaxDays:    instanceCfg.StmtSummaryFileMaxDays,
			FileMaxBackups: instanceCfg.StmtSummaryFileMaxBackups,
		})
		if err != nil {
			logutil.BgLogger().Error("failed to setup statements summary", zap.Error(err))
		}
	}
}

func closeStmtSummary() {
	instanceCfg := config.GetGlobalConfig().Instance
	if instanceCfg.StmtSummaryEnablePersistent {
		stmtsummaryv2.Close()
	}
}<|MERGE_RESOLUTION|>--- conflicted
+++ resolved
@@ -857,21 +857,11 @@
 	terror.Log(errors.Trace(err))
 }
 
-<<<<<<< HEAD
 func cleanup(svr *server.Server, storage kv.Storage, dom *domain.Domain) {
-=======
-func cleanup(svr *server.Server, storage kv.Storage, dom *domain.Domain, graceful bool) {
 	dom.StopAutoAnalyze()
-	if graceful {
-		done := make(chan struct{})
-		svr.GracefulDown(context.Background(), done)
-		// Kill sys processes such as auto analyze. Otherwise, tidb-server cannot exit until auto analyze is finished.
-		// See https://github.com/pingcap/tidb/issues/40038 for details.
-		svr.KillSysProcesses()
-	} else {
-		svr.TryGracefulDown()
-	}
->>>>>>> 196ddc08
+	// Kill sys processes such as auto analyze. Otherwise, tidb-server cannot exit until auto analyze is finished.
+	// See https://github.com/pingcap/tidb/issues/40038 for details.
+	svr.KillSysProcesses()
 	plugin.Shutdown(context.Background())
 	closeDomainAndStorage(storage, dom)
 	disk.CleanUp()
